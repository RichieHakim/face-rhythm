import numpy as np

import cv2
import imageio

from pathlib import Path
import tqdm
from tqdm.notebook import trange

import matplotlib

from face_rhythm.util import helpers
from face_rhythm.visualize.make_custom_cmap import make_custom_cmap


def create_frame(config, session, frame, point_inds_tracked_list, color_tuples, counters):
    """
    creates a single frame of points overlayed on a video 
    returns that frame to be displayed or saved in a higher level function

    Args:
        config (dict): dictionary of config parameters
        session (dict): dictionary of session level data
        frame (cv2.image): current frame to display
        points_inds_tracked_list (list): list of two containers of points to display
        color_tuples (list): list of color tuples
        counters (list): list of counters that track various stats about the video

    Returns:
        frame (cv2.image): labeled and processed image with points
    """

    dot_size = config['Video']['dot_size']
    vidNums_toUse = config['Optic']['vidNums_toUse']
    numFrames_total_rough = session['frames_total']
    iter_frame, vidNum_iter, ind_concat, fps = counters
    point_inds_tracked, point_inds_tracked_tuple = point_inds_tracked_list
    numFrames_rough = session['vid_lens'][vidNum_iter]

    for ii in range(point_inds_tracked.shape[0]):
        point_inds_tracked_tuple[ii] = tuple(np.int64(np.squeeze(point_inds_tracked[ii, 0, :])))
        cv2.circle(frame, point_inds_tracked_tuple[ii], dot_size, color_tuples[ii], -1)

    cv2.putText(frame, f'frame #: {iter_frame}/~{numFrames_rough}', org=(10, 20), fontFace=1, fontScale=1,
                color=(255, 255, 255), thickness=1)
    cv2.putText(frame, f'vid #: {vidNum_iter + 1}/{len(vidNums_toUse)}', org=(10, 40), fontFace=1, fontScale=1,
                color=(255, 255, 255), thickness=1)
    cv2.putText(frame, f'total frame #: {ind_concat + 1}/~{numFrames_total_rough}', org=(10, 60), fontFace=1,
                fontScale=1, color=(255, 255, 255), thickness=1)
    cv2.putText(frame, f'fps: {np.uint32(fps)}', org=(10, 80), fontFace=1, fontScale=1, color=(255, 255, 255),
                thickness=1)

    return frame
        

def visualize_progress(config, session, frame, point_inds_tracked_list, color_tuples, counters, out):
    """
    gets frame and then saves ior displays it

    Args:
        config (dict): dictionary of config parameters
        session (dict): dictionary of session level data
        frame (cv2.image): current frame to display
        points_inds_tracked_list (list): list of two containers of points to display
        color_tuples (list): list of color tuples
        counters (list): list of counters that track various stats about the video
        out (cv2.fileinterface): where to write the frames

    Returns:

    """

    frame_labeled = create_frame(config, session, frame, point_inds_tracked_list, color_tuples, counters)

    if config['General']['remote'] or (config['Video']['save_demo'] and counters[2] < config['Video']['demo_len']):
        out.write(frame_labeled)
    if not config['General']['remote']:
        cv2.imshow('Display Factors', frame_labeled)


def visualize_points(config_filepath):
    """
    loops over all sessions and creates a short demo video from each session

    Args:
        config_filepath (Path): path to current config file

    Returns:

    """

    config = helpers.load_config(config_filepath)
    general = config['General']
    video = config['Video']
    optic = config['Optic']

    color_tuples = helpers.load_data(config_filepath, 'color_tuples')

    demo_len = video['demo_len']
    vid_width = video['width']
    vid_height = video['height']
    Fs = video['Fs']

    for session in general['sessions']:
        save_pathFull = str(Path(video['demos']) / f'{session["name"]}_{video["data_to_display"]}_demo.avi')

        if general['remote'] or video['save_demo']:
            fourcc = cv2.VideoWriter_fourcc(*'MJPG')
            print(f'saving to file {save_pathFull}')
            out = cv2.VideoWriter(save_pathFull, fourcc, Fs, (np.int64(vid_width), np.int64(vid_height)))
        else:
            out = None

        positions = helpers.load_nwb_ts(session['nwb'],'Optic Flow',video['data_to_display'])
        position_tuples = list(np.arange(positions.shape[0]))
        ind_concat = 0
        for vid_num in optic['vidNums_toUse']:
            vid = imageio.get_reader(session['videos'][vid_num], 'ffmpeg')
            for iter_frame in trange(demo_len):
                new_frame = vid.get_data(iter_frame)
                points = [positions[:,np.newaxis,:,iter_frame],position_tuples]
                counters = [iter_frame, vid_num, ind_concat, Fs]
                visualize_progress(config, session, new_frame, points, color_tuples, counters, out)

                k = cv2.waitKey(1) & 0xff
                if k == 27 : break

                ind_concat += 1

        if general['remote'] or video['save_demo']:
            out.release()


# def visualize_factor(config_filepath):
#     """
#     creates videos of the points colored by their positional factor values

<<<<<<< HEAD
    Args:
        config_filepath (Path): path to the config file

    Returns:
=======
#     Parameters
#     ----------
#     config_filepath (Path): path to the config file
#     factors_np ():
#     positions_convDR_absolute ():

#     Returns
#     -------
>>>>>>> d1b23da0

#     """

#     config = helpers.load_config(config_filepath)
#     general = config['General']
#     video = config['Video']
#     optic = config['Optic']

#     demo_len = video['demo_len']
#     vid_width = video['width']
#     vid_height = video['height']
#     Fs = video['Fs']

#     factor_category_name = video['factor_category_to_display']
#     factor_name = video['factor_to_display']
#     points_name = video['points_to_display']
#     ftype = factor_name.split('_')[1]


#     for session in general['sessions']:
#         factor = helpers.load_nwb_ts(session['nwb'], factor_category_name, factor_name)
#         points = helpers.load_nwb_ts(session['nwb'],'Optic Flow', points_name)
#         points_tuples = list(np.arange(points.shape[0]))
#         rank = factor.shape[1]

#         for factor_iter in range(rank):
#             save_path = str(Path(config['Paths']['viz']) / (config['Video']['factor_category_to_display'] + '__' + config['Video']['factor_to_display'] + f'factor_{factor_iter+1}.avi'))

#             if general['remote'] or video['save_demo']:
#                 fourcc = cv2.VideoWriter_fourcc(*'MJPG')
#                 print(f'saving to file {save_path}')
#                 out = cv2.VideoWriter(save_path, fourcc, Fs, (np.int64(vid_width), np.int64(vid_height)))
#             else:
#                 out = None

#             factor_toShow = factor_iter

#             offset_toUse = np.min(factor[:, factor_toShow])
#             scores_norm = factor[:, factor_toShow] - offset_toUse
#             scores_norm = (scores_norm / np.max(scores_norm)) * 1000
#             cmap = matplotlib.cm.get_cmap('hot', 1000)

#             color_tuples = list(np.arange(points.shape[0]))
#             for ii in range(points.shape[0]):
#                 color_tuples[ii] = list(np.flip((np.array(cmap(np.int64(scores_norm[ii]))) * 255)[:3]))

#             ind_concat = 0
#             for vid_num in optic['vidNums_toUse']:
#                 vid = imageio.get_reader(session['videos'][vid_num], 'ffmpeg')
#                 # for iter_frame in trange(demo_len):
#                 for iter_frame, new_frame in enumerate(vid):
#                     # new_frame = vid.get_data(iter_frame)
#                     points_tracked = [points[:, np.newaxis, :, ind_concat], points_tuples]
#                     counters = [iter_frame, vid_num, ind_concat, Fs]
#                     visualize_progress(config, session, new_frame, points_tracked, color_tuples, counters, out)

#                     k = cv2.waitKey(1) & 0xff
#                     if k == 27: break

#                     ind_concat += 1

#                     if ind_concat >= demo_len:
#                         break
#                 if ind_concat >= demo_len:
#                     break

#             if general['remote'] or video['save_demo']:
#                 out.release()

#     cv2.destroyAllWindows()


def visualize_factor(config_filepath):
    """
    creates videos of the points colored by their positional factor values

    Args:
        config_filepath (Path): path to the config file

    Returns:

    """

    config = helpers.load_config(config_filepath)
    general = config['General']
    video = config['Video']
    optic = config['Optic']

    demo_len = video['demo_len']
    vid_width = video['width']
    vid_height = video['height']
    Fs = video['Fs']

    factor_category_name = video['factor_category_to_display']
    factor_name = video['factor_to_display']
    points_name = video['points_to_display']
    ftype = factor_name.split('_')[1]


    for session in general['sessions']:
        factor = helpers.load_nwb_ts(session['nwb'], factor_category_name, factor_name)
        factor_x, factor_y = np.array_split(factor, 2, axis=0)

        points = helpers.load_nwb_ts(session['nwb'],'Optic Flow', points_name)
        points_tuples = list(np.arange(points.shape[0]))
        rank = factor.shape[1]

        for factor_iter in range(rank):
            save_path = str(Path(config['Paths']['viz']) / (factor_category_name + '__' 
            + factor_name + '__' + points_name + '__' + f'factor_{factor_iter+1}.avi'))

            if general['remote'] or video['save_demo']:
                fourcc = cv2.VideoWriter_fourcc(*'MJPG')
                print(f'saving to file {save_path}')
                out = cv2.VideoWriter(save_path, fourcc, Fs, (np.int64(vid_width), np.int64(vid_height)))
            else:
                out = None

            factor_toShow = factor_iter

            offset_toUse = np.min(factor[:,factor_toShow])
            scores = factor[:, factor_toShow] - offset_toUse
            # scores_norm = (scores_norm / np.max(scores_norm)) * (1/np.sqrt(2))
            scores_x, scores_y = np.array_split(scores,2)
            scores_complex = scores_x + scores_y*1j
            scores_angle = (np.angle(scores_complex, deg=True) -45)/45
            scores_mag = np.abs(scores_complex)
            scores_mag = (scores_mag/np.max(scores_mag))**(1/1) *1
            scores_mag[scores_mag > 1] = 1

            numColors = 256
            # cmap = matplotlib.cm.get_cmap('brg', numColors)
            cmap = make_custom_cmap()
            print(cmap.shape)


            color_tuples = list(np.arange(points.shape[0]))
            for ii in range(points.shape[0]):
                cmap_idx_toUse = np.int64(np.ceil(scores_angle[ii]*numColors/2 + numColors/2)) - 1
                # color_tuples[ii] = list(np.flip((np.array(cmap(cmap_idx_toUse)))[:3]) * scores_mag[ii] * 255*1)
                color_tuples[ii] = list(np.flip((np.array(cmap[cmap_idx_toUse]))) * scores_mag[ii] * 1*1)

            ind_concat = 0
            for vid_num in optic['vidNums_toUse']:
                vid = imageio.get_reader(session['videos'][vid_num], 'ffmpeg')
                # for iter_frame in trange(demo_len):
                for iter_frame, new_frame in enumerate(vid):
                    # new_frame = vid.get_data(iter_frame)
                    points_tracked = [points[:, np.newaxis, :, ind_concat], points_tuples]
                    counters = [iter_frame, vid_num, ind_concat, Fs]
                    visualize_progress(config, session, new_frame, points_tracked, color_tuples, counters, out)

                    k = cv2.waitKey(1) & 0xff
                    if k == 27: break

                    ind_concat += 1

                    if ind_concat >= demo_len:
                        break
                if ind_concat >= demo_len:
                    break

            if general['remote'] or video['save_demo']:
                out.release()

    cv2.destroyAllWindows()<|MERGE_RESOLUTION|>--- conflicted
+++ resolved
@@ -135,21 +135,10 @@
 #     """
 #     creates videos of the points colored by their positional factor values
 
-<<<<<<< HEAD
-    Args:
-        config_filepath (Path): path to the config file
-
-    Returns:
-=======
-#     Parameters
-#     ----------
-#     config_filepath (Path): path to the config file
-#     factors_np ():
-#     positions_convDR_absolute ():
-
-#     Returns
-#     -------
->>>>>>> d1b23da0
+    # Args:
+    #     config_filepath (Path): path to the config file
+    #
+    # Returns:
 
 #     """
 
