import yaml
import numpy as np

import h5py

from pathlib import Path

<<<<<<< HEAD
from datetime import datetime
from dateutil.tz import tzlocal
from pynwb import NWBFile, NWBHDF5IO
from hdmf.backends.hdf5.h5_utils import H5DataIO
=======
from pynwb import NWBHDF5IO
from hdmf.backends.hdf5.h5tools import H5DataIO
>>>>>>> 3e8bd3ae
import pynwb
from pynwb.behavior import BehavioralTimeSeries


def load_config(config_filepath):
    """
    Loads config file into memory
    
    Parameters
    ----------
    config_filepath (Path): path to config file
    
    Returns
    -------
    config (dict) : actual config dict
    
    """
    with open(config_filepath, 'r') as f:
        config = yaml.safe_load(f)
    return config


def save_config(config, config_filepath):
    """
    Dumps config file to yaml
    
    Parameters
    ----------
    config (dict): config dict
    config_filepath (Path): path to config file
    
    Returns
    -------
    
    """
    with open(config_filepath, 'w') as f:
        yaml.safe_dump(config, f)


def create_nwb_group(nwb_path, group_name):
    """
    Create an NWB BehavioralTimeSeries for grouping data

    Parameters
    ----------
    config_filepath (Path): path to the config file
    group_name (str): name of group to be created

    Returns
    -------

    """
    with NWBHDF5IO(nwb_path,'a') as io:
        nwbfile = io.read()
        if group_name in nwbfile.processing['Face Rhythm'].data_interfaces.keys():
            return
        new_group = BehavioralTimeSeries(name=group_name)
        nwbfile.processing['Face Rhythm'].add(new_group)
        io.write(nwbfile)


def create_nwb_ts(nwb_path, group_name, ts_name, data, Fs):
    """
    Create a new TimeSeries for data to write

    Parameters
    ----------
    config_filepath (Path): path to the config file
    group_name (str): name of group to write to
    ts_name (str): name of new ts
    data (np.array): data to be written

    Returns
    -------

    """
    print(f'Saving {ts_name} in Group {group_name}')
    with NWBHDF5IO(nwb_path, 'a') as io:
        nwbfile = io.read()
        maxshape = tuple(None for dim in data.shape)
        new_ts = pynwb.TimeSeries(name=ts_name,
<<<<<<< HEAD
                                  data=H5DataIO(np.moveaxis(data,-1,0), maxshape=maxshape),
=======
                                  data=H5DataIO(data, maxshape=maxshape),
>>>>>>> 3e8bd3ae
                                  unit='mm',
                                  rate=Fs)
        if ts_name not in nwbfile.processing['Face Rhythm'][group_name].time_series:
            nwbfile.processing['Face Rhythm'][group_name].add_timeseries(new_ts)
        else:
            ts = nwbfile.processing['Face Rhythm'][group_name].get_timeseries(ts_name)
            ts.data.resize(new_ts.data.shape)
            ts.data[()] = new_ts.data
        io.write(nwbfile)


def load_nwb_ts(nwb_path, group_name, ts_name):
    """
    Create a new TimeSeries for data to write

    Parameters
    ----------
    config_filepath (Path): path to the config file
    group_name (str): name of group to write to
    ts_name (str): name of ts

    Returns
    -------

    """
    with NWBHDF5IO(nwb_path, 'a') as io:
        nwbfile = io.read()
        return nwbfile.processing['Face Rhythm'][group_name][ts_name].data[()]


def save_data(config_filepath, save_name, data_to_save):
    """
    save an npy file with data

    Parameters
    ----------
    config_filepath (Path): path to the config file
    save_name (str): name of the object to be saved
    data_to_save (np.ndarray): (usually) a numpy array

    Returns
    -------

    """
    config = load_config(config_filepath)
    save_dir = Path(config['Paths']['data'])
    save_path = save_dir / f'{save_name}.npy'
    np.save(save_path, data_to_save, allow_pickle=True)
    config['Paths'][save_name] = str(save_path)
    save_config(config, config_filepath)


def load_data(config_filepath, data_key):
    """
    load an npy file with data

    Parameters
    ----------
    config_filepath (Path): path to the config file
    data_key (str): config key for the target data

    Returns
    -------
    data (np.ndarray): (usually) an np array with data

    """

    config = load_config(config_filepath)
    return np.load(config['Paths'][data_key], allow_pickle=True)


def save_h5(config_filepath, save_name, data_dict):
    """
    save an h5 file from a data dictionary

    Parameters
    ----------
    config_filepath (Path): path to the config file
    save_name (str): name of the object to be saved
    data_dict (dict): dict of numpy arrays

    Returns
    -------

    """
    config = load_config(config_filepath)
    paths = config['Paths']
    save_dir = Path(paths['data'])
    save_path = save_dir / f'{save_name}.h5'
    to_write = h5py.File(save_path, 'w')
    dict_to_h5(data_dict, to_write)
    to_write.close()
    paths[save_name] = str(save_path)
    save_config(config, config_filepath)


def load_h5(config_filepath, data_key):
    """
    load an h5 file into a data dictionary
    proceed with caution given that this loads the entire h5 file into mem

    Parameters
    ----------
    config_filepath (Path): path to the config file
    save_name (str): name of the object to be saved
    data_dict (dict): dict of numpy arrays

    Returns
    -------

    """
    config = load_config(config_filepath)
    return h5_to_dict(config['Paths'][data_key])


def print_time(action, time):
    """
    prints the time adjusted for hours/minutes/seconds based on length

    Parameters
    ----------
    action (str): description of the completed action
    time (float): elapsed time

    Returns
    -------

    """

    hour = 60 * 60
    minute = 60
    if time > hour:
        reported_time = time / hour
        unit = 'hours'
    elif time > 2 * minute:
        reported_time = time / minute
        unit = 'minutes'
    else:
        reported_time = time
        unit = 'seconds'
    reported_time = round(reported_time, 2)
    print(f'{action}. Elapsed time: {reported_time} {unit}')


def h5_to_dict(h5file, path='/'):
    '''
    Reads all contents from h5 and returns them in a nested dict object.

    Parameters
    ----------
    h5file (str): path to h5 file
    path (str): path to group within h5 file

    Returns
    -------
    ans (dict): dictionary of all h5 group contents
    '''

    ans = {}

    if type(h5file) is str:
        with h5py.File(h5file, 'r') as f:
            ans = h5_to_dict(f, path)
            return ans

    for key, item in h5file[path].items():
        if isinstance(item, h5py._hl.dataset.Dataset):
            ans[key] = item[()]
        elif isinstance(item, h5py._hl.group.Group):
            ans[key] = h5_to_dict(h5file, path + key + '/')
    return ans


def dict_to_h5(data_dict, h5):
    '''
    Quick and dirty dict dumper to h5

    Parameters
    ----------
    data_dict (dict): dictionary (potentially nested) of data!
    h5 (h5py.File): h5 File (or Group) to populate

    Returns
    -------
    '''

    for key, item in data_dict.items():
        if isinstance(item, dict):
            group = h5.create_group(key)
            dict_to_h5(item, group)
        else:
            h5.create_dataset(key, data=item)


def dump_nwb(nwb_path):
    io = pynwb.NWBHDF5IO(nwb_path, 'r')
    nwbfile = io.read()
    for interface in nwbfile.processing['Face Rhythm'].data_interfaces:
        print(interface)
        time_series_list = list(nwbfile.processing['Face Rhythm'][interface].time_series.keys())
        for ii, time_series in enumerate(time_series_list):
            print(f"     {time_series}:    {nwbfile.processing['Face Rhythm'][interface][time_series].data.shape}   ,  {nwbfile.processing['Face Rhythm'][interface][time_series].data.dtype}")
<|MERGE_RESOLUTION|>--- conflicted
+++ resolved
@@ -5,15 +5,8 @@
 
 from pathlib import Path
 
-<<<<<<< HEAD
-from datetime import datetime
-from dateutil.tz import tzlocal
-from pynwb import NWBFile, NWBHDF5IO
-from hdmf.backends.hdf5.h5_utils import H5DataIO
-=======
 from pynwb import NWBHDF5IO
 from hdmf.backends.hdf5.h5tools import H5DataIO
->>>>>>> 3e8bd3ae
 import pynwb
 from pynwb.behavior import BehavioralTimeSeries
 
@@ -95,11 +88,7 @@
         nwbfile = io.read()
         maxshape = tuple(None for dim in data.shape)
         new_ts = pynwb.TimeSeries(name=ts_name,
-<<<<<<< HEAD
-                                  data=H5DataIO(np.moveaxis(data,-1,0), maxshape=maxshape),
-=======
                                   data=H5DataIO(data, maxshape=maxshape),
->>>>>>> 3e8bd3ae
                                   unit='mm',
                                   rate=Fs)
         if ts_name not in nwbfile.processing['Face Rhythm'][group_name].time_series:
