import numpy as np
from face_rhythm.util import helpers
import time
import scipy.signal
from matplotlib import pyplot as plt


def clean_workflow(config_filepath):
    """
    sequences all steps for cleaning the optic flow data

    Parameters
    ----------
    config_filepath (Path): path to the config file

    Returns
    -------

    """

    print(f'== Beginning outlier removal ==')
    tic_all = time.time()

    config = helpers.load_config(config_filepath)

    outlier_threshold_positions = config['outlier_threshold_positions']
    outlier_threshold_displacements = config['outlier_threshold_displacements']
    framesHalted_beforeOutlier = config['framesHalted_beforeOutlier']
    framesHalted_afterOutlier = config['framesHalted_afterOutlier']
    relaxation_factor = config['relaxation_factor']
    pixelNum_toPlot = config['pixelNum_toPlot']
    
    if config['trial_inds']:
        displacements = helpers.load_nwb_ts(config_filepath, 'Optic Flow', 'displacements_trials')
    else:
        displacements = helpers.load_nwb_ts(config_filepath, 'Optic Flow', 'displacements')
    pointInds_toUse = helpers.load_data(config_filepath, 'path_pointInds_toUse')

<<<<<<< HEAD
    # This is the speed at which the integrated position exponentially relaxes back to its anchored position

=======
    
>>>>>>> 210ba36a
    ## Remove flagrant outliers from displacements
    tic = time.time()
    displacements_simpleOutliersRemoved = displacements * (np.abs(displacements) < outlier_threshold_displacements)
    helpers.print_time('Flagrant Outliers Removed', time.time() - tic)

    ## Make a convolutional kernel for extending the outlier trace
    kernel = np.zeros(np.max(np.array([framesHalted_beforeOutlier, framesHalted_afterOutlier])) * 2 + 1)
    kernel_center = int(np.ceil(len(kernel) / 2))
    kernel[kernel_center - framesHalted_beforeOutlier: kernel_center] = 1;
    kernel[kernel_center: kernel_center + framesHalted_afterOutlier] = 1

    ## Make integrated position traces from the displacement traces
    tic = time.time()
    positions_new = np.zeros_like(displacements)  # preallocation
    for ii in range(displacements_simpleOutliersRemoved.shape[-1]):
        if ii == 0:
            tmp = np.squeeze(pointInds_toUse) * 0
        else:
            tmp = positions_new[..., ii - 1] + displacements_simpleOutliersRemoved[..., ii]  # heres the integration
        positions_new[..., ii] = tmp - (tmp) * relaxation_factor  # and the relaxation

    helpers.print_time('Made integrated position traces', time.time() - tic)

    ## Define outliers, then extend the outlier trace to include the outlier kernel (before and after a threshold event)
    tic = time.time()
    positions_tracked_outliers = (np.abs(positions_new) > outlier_threshold_positions)
    positions_tracked_outliers_extended = np.apply_along_axis(lambda m: scipy.signal.convolve(m, kernel, mode='same'),
                                                              axis=-1, arr=positions_tracked_outliers)
    positions_tracked_outliers_extended = positions_tracked_outliers_extended > 0
    helpers.print_time('Made extended outliers trace', time.time() - tic)

    ## Make outlier timepoints zero in 'displacements'
    tic = time.time()
    displacements_sansOutliers = displacements_simpleOutliersRemoved * (~positions_tracked_outliers_extended)
    helpers.print_time('All outliers removed', time.time() - tic)

    ## Make a new integrated position traces array the displacement traces, but now with the outliers set to zero
    tic = time.time()
    positions_new_sansOutliers = np.zeros_like(displacements_sansOutliers)
    for ii in range(displacements_sansOutliers.shape[-1]):
        if ii == 0:
            tmp = np.squeeze(pointInds_toUse) * 0
        else:
            tmp = positions_new_sansOutliers[..., ii - 1] + displacements_sansOutliers[..., ii]
        positions_new_sansOutliers[..., ii] = tmp - (tmp) * relaxation_factor
    helpers.print_time('Made a new integrated position trace', time.time() - tic)

    tic = time.time()
    positions_new_absolute_sansOutliers = positions_new_sansOutliers + np.squeeze(pointInds_toUse)[..., None]
    helpers.print_time('Final absolute position trace', time.time() - tic)

    plt.figure()
<<<<<<< HEAD
    plt.plot(positions_new_sansOutliers[0,pixelNum_toUse, 0, :])
=======
    plt.plot(positions_new_sansOutliers[pixelNum_toPlot, 0, :])
>>>>>>> 210ba36a
    plt.show()

    tic = time.time()
    #helpers.save_data(config_filepath, 'positions', positions_new_sansOutliers)
    #helpers.save_data(config_filepath, 'positions_absolute', positions_new_absolute_sansOutliers)
    helpers.create_nwb_ts(config_filepath, 'Optic Flow', 'positions', positions_new_sansOutliers)
    helpers.create_nwb_ts(config_filepath, 'Optic Flow', 'positions_absolute', positions_new_absolute_sansOutliers)

    helpers.print_time('total elapsed time', time.time() - tic_all)
    print(f'== End outlier removal ==')<|MERGE_RESOLUTION|>--- conflicted
+++ resolved
@@ -30,18 +30,10 @@
     relaxation_factor = config['relaxation_factor']
     pixelNum_toPlot = config['pixelNum_toPlot']
     
-    if config['trial_inds']:
-        displacements = helpers.load_nwb_ts(config_filepath, 'Optic Flow', 'displacements_trials')
-    else:
-        displacements = helpers.load_nwb_ts(config_filepath, 'Optic Flow', 'displacements')
+    displacements = helpers.load_nwb_ts(config_filepath, 'Optic Flow', 'displacements')
     pointInds_toUse = helpers.load_data(config_filepath, 'path_pointInds_toUse')
 
-<<<<<<< HEAD
-    # This is the speed at which the integrated position exponentially relaxes back to its anchored position
-
-=======
     
->>>>>>> 210ba36a
     ## Remove flagrant outliers from displacements
     tic = time.time()
     displacements_simpleOutliersRemoved = displacements * (np.abs(displacements) < outlier_threshold_displacements)
@@ -56,12 +48,12 @@
     ## Make integrated position traces from the displacement traces
     tic = time.time()
     positions_new = np.zeros_like(displacements)  # preallocation
-    for ii in range(displacements_simpleOutliersRemoved.shape[-1]):
+    for ii in range(displacements_simpleOutliersRemoved.shape[2]):
         if ii == 0:
             tmp = np.squeeze(pointInds_toUse) * 0
         else:
-            tmp = positions_new[..., ii - 1] + displacements_simpleOutliersRemoved[..., ii]  # heres the integration
-        positions_new[..., ii] = tmp - (tmp) * relaxation_factor  # and the relaxation
+            tmp = positions_new[:, :, ii - 1] + displacements_simpleOutliersRemoved[:, :, ii]  # heres the integration
+        positions_new[:, :, ii] = tmp - (tmp) * relaxation_factor  # and the relaxation
 
     helpers.print_time('Made integrated position traces', time.time() - tic)
 
@@ -69,7 +61,7 @@
     tic = time.time()
     positions_tracked_outliers = (np.abs(positions_new) > outlier_threshold_positions)
     positions_tracked_outliers_extended = np.apply_along_axis(lambda m: scipy.signal.convolve(m, kernel, mode='same'),
-                                                              axis=-1, arr=positions_tracked_outliers)
+                                                              axis=2, arr=positions_tracked_outliers)
     positions_tracked_outliers_extended = positions_tracked_outliers_extended > 0
     helpers.print_time('Made extended outliers trace', time.time() - tic)
 
@@ -81,24 +73,20 @@
     ## Make a new integrated position traces array the displacement traces, but now with the outliers set to zero
     tic = time.time()
     positions_new_sansOutliers = np.zeros_like(displacements_sansOutliers)
-    for ii in range(displacements_sansOutliers.shape[-1]):
+    for ii in range(displacements_sansOutliers.shape[2]):
         if ii == 0:
             tmp = np.squeeze(pointInds_toUse) * 0
         else:
-            tmp = positions_new_sansOutliers[..., ii - 1] + displacements_sansOutliers[..., ii]
-        positions_new_sansOutliers[..., ii] = tmp - (tmp) * relaxation_factor
+            tmp = positions_new_sansOutliers[:, :, ii - 1] + displacements_sansOutliers[:, :, ii]
+        positions_new_sansOutliers[:, :, ii] = tmp - (tmp) * relaxation_factor
     helpers.print_time('Made a new integrated position trace', time.time() - tic)
 
     tic = time.time()
-    positions_new_absolute_sansOutliers = positions_new_sansOutliers + np.squeeze(pointInds_toUse)[..., None]
+    positions_new_absolute_sansOutliers = positions_new_sansOutliers + np.squeeze(pointInds_toUse)[:, :, None]
     helpers.print_time('Final absolute position trace', time.time() - tic)
 
     plt.figure()
-<<<<<<< HEAD
-    plt.plot(positions_new_sansOutliers[0,pixelNum_toUse, 0, :])
-=======
     plt.plot(positions_new_sansOutliers[pixelNum_toPlot, 0, :])
->>>>>>> 210ba36a
     plt.show()
 
     tic = time.time()
