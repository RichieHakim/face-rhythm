import numpy as np
import sklearn.decomposition

import cv2
import imageio
import multiprocessing
from multiprocessing import Pool, RLock, freeze_support
import copy
import time
from functools import partial
from tqdm.notebook import tqdm, trange

from matplotlib import pyplot as plt

from face_rhythm.util import helpers


def make_distance_matrix(center_idx, vid_height, vid_width):
    """
    creates a matrix of cartesian coordinate distances from the center

    Parameters
    ----------
    center_idx (): chosen center index
    vid_height (): height of the video
    vid_width (): width of the video

    Returns
    -------
    distance_matrix (): array of distances to the center index

    """

    x, y = np.meshgrid(range(vid_width), range(vid_height))  # note dim 1:X and dim 2:Y
    return np.sqrt((y - int(center_idx[1])) ** 2 + (x - int(center_idx[0])) ** 2)


def create_kernel(config_filepath, point_idxs):
    """
    creates convolutional kernel

    Parameters
    ----------
    config_filepath (Path): path to the config file
    point_idxs ():

    Returns
    -------
    cos_kernel ():
    cos_kernel_mean ():
    """

    config = helpers.load_config(config_filepath)
    cdr = config['CDR']
    video = config['Video']

    width_cos_kernel = cdr['width_cosKernel']
    num_dots = cdr['num_dots']
    vid_height = video['height']
    vid_width = video['width']
    cos_kernel = np.zeros((vid_height, vid_width, num_dots))
    cos_kernel_mean = np.zeros(num_dots)
    for ii in tqdm(range(num_dots),desc="creating kernel"):
        x = make_distance_matrix(np.squeeze(point_idxs)[ii], vid_height, vid_width)
        x_norm = x / width_cos_kernel
        x_clipped = np.minimum(x_norm, 1)
        cos_kernel[:, :, ii] = (np.cos(x_clipped * np.pi) + 1) / 2
        tmp = copy.deepcopy(cos_kernel[:, :, ii])
        tmp[tmp == 0] = np.nan
        cos_kernel_mean[ii] = np.nanmean(tmp)
    return cos_kernel, cos_kernel_mean


def space_points(config_filepath, pts_all):
    """
    spaces out the points

    Parameters
    ----------
    config_filepath (Path): path to the config file
    pts_all (dict): dict of point arrays

    Returns
    -------
    pts_spaced_convDR (): spaced out point array
    """

    config = helpers.load_config(config_filepath)
    cdr = config['CDR']

    spacing = cdr['spacing']

    bbox_subframe_displacement = pts_all['bbox_subframe_displacement']
    pts_x_displacement = pts_all['pts_x_displacement']
    pts_y_displacement = pts_all['pts_y_displacement']

    pts_spaced_convDR = np.ones((np.int64(bbox_subframe_displacement[3] * bbox_subframe_displacement[2] / spacing),
                                 2)) * np.nan  ## preallocation
    cc = 0  ## set idx counter
    # make spaced out points
    for ii in range(len(pts_x_displacement)):
        if (pts_x_displacement[ii] % spacing == 0) and (pts_y_displacement[ii] % spacing == 0):
            pts_spaced_convDR[cc, 0] = pts_x_displacement[ii]
            pts_spaced_convDR[cc, 1] = pts_y_displacement[ii]
            cc = cc + 1

    pts_spaced_convDR = np.expand_dims(pts_spaced_convDR, 1).astype('single')
    pts_spaced_convDR = np.delete(pts_spaced_convDR, np.where(np.isnan(pts_spaced_convDR[:, 0, 0])), axis=0)
    return pts_spaced_convDR


def points_show(config_filepath, session, pts_all, pts_spaced_convDR, cosKernel):
    """
    shows the points

    Parameters
    ----------
    config_filepath (Path): path to the config file
    pts_all (dict): dict of point arrays
    pts_spaced_convDR (): array of spaced points

    Returns
    -------

    """

    config = helpers.load_config(config_filepath)
    cdr = config['CDR']
    vidNum_toUse = cdr['vidNum']
    frameNum_toUse = cdr['frameNum']
    dot_size = cdr['dot_size']
    kernel_pixel = cdr['kernel_pixel']
    path_vid_allFiles = session['videos']

    kernel_example = np.zeros_like(cosKernel[...,:3])
    kernel_example[...,2] = cosKernel[...,kernel_pixel]
    alpha = cdr['kernel_alpha']

    color_tuples = helpers.load_data(config_filepath, 'color_tuples')

    vid = imageio.get_reader(path_vid_allFiles[vidNum_toUse], 'ffmpeg')
    frame = vid.get_data(
        frameNum_toUse)  # Get a single frame to use as the first 'previous frame' in calculating optic flow
    pointInds_tuple = list(np.arange(pts_spaced_convDR.shape[0]))
    for ii in range(pts_spaced_convDR.shape[0]):
        pointInds_tuple[ii] = tuple(np.squeeze(pts_spaced_convDR[ii, 0, :]))
        cv2.circle(frame, pointInds_tuple[ii], dot_size, color_tuples[ii], -1)
    plt.imshow(cv2.cvtColor(np.float32((frame*(1-alpha)+255*kernel_example*alpha)/255), cv2.COLOR_BGR2RGB))
    plt.show()



def makeConvDR(ii, input_traces, cos_kernel, cos_kernel_mean, pca, rank_reduced, dots_new):
    """
    performs the convolutional dimensionality reduction
    called within the multithreading

    Parameters
    ----------
    ii ():
    input_traces ():
    cos_kernel ():
    cos_kernel_mean ():
    pca ():
    rank_reduced ():
    dots_new ():

    Returns
    -------
    positions_convDR_meanSub ():

    """

    influence_weightings = cos_kernel[int(dots_new[ii][0][1]), int(dots_new[ii][0][0]), :]

    idx_nonZero = np.array(np.where(influence_weightings != 0))[0, :]

    displacements_preConvDR_x = input_traces[idx_nonZero, 0, :] * influence_weightings[idx_nonZero][:, None]
    displacements_preConvDR_x = displacements_preConvDR_x - np.mean(displacements_preConvDR_x, axis=1)[:, None]
    displacements_preConvDR_y = input_traces[idx_nonZero, 1, :] * influence_weightings[idx_nonZero][:, None]
    displacements_preConvDR_y = displacements_preConvDR_y - np.mean(displacements_preConvDR_y, axis=1)[:, None]
    pca.fit(displacements_preConvDR_x)
    output_PCA_loadings0 = pca.components_.T
    pca.fit(displacements_preConvDR_y)
    output_PCA_loadings1 = pca.components_.T

    output_PCA_scores0 = np.dot(displacements_preConvDR_x, output_PCA_loadings0)
    output_PCA_scores1 = np.dot(displacements_preConvDR_y, output_PCA_loadings1)
    positions_convDR_meanSub = np.zeros((2, input_traces.shape[2]))
    positions_convDR_meanSub[0, :] = np.mean(
        np.dot(output_PCA_loadings0[:, :rank_reduced], output_PCA_scores0[:, :rank_reduced].T), axis=1) / \
                                     cos_kernel_mean[ii]
    positions_convDR_meanSub[1, :] = np.mean(
        np.dot(output_PCA_loadings1[:, :rank_reduced], output_PCA_scores1[:, :rank_reduced].T), axis=1) / \
                                     cos_kernel_mean[ii]
    return positions_convDR_meanSub


def compute_influence(config_filepath, pointInds_toUse, pts_spaced_convDR, cosKernel, cosKernel_mean, positions_new_sansOutliers):
    """
    performs single-threaded convolutional dimensionality reduction

    Parameters
    ----------
    config_filepath ():
    pointInds_toUse ():
    pts_spaced_convDR ():
    cosKernel ():
    cosKernel_mean ():
    positions_new_sansOutliers ():

    Returns
    -------
    positions_convDR_meanSub ():

    """

    config = helpers.load_config(config_filepath)
    num_components = config['CDR']['num_components']
    
    input_traces = np.float32(positions_new_sansOutliers)
    # num_components = 3
    rank_reduced = num_components

    dots_old = pointInds_toUse
    dots_new = pts_spaced_convDR

    pca = sklearn.decomposition.PCA(n_components=num_components)

    positions_convDR_meanSub = np.zeros((dots_new.shape[0] , 2 , input_traces.shape[2]))
    output_PCA_loadings = np.zeros((dots_new.shape[0] , 2 , input_traces.shape[2] , num_components))
    output_PCA_scores = list(np.zeros(dots_new.shape[0]))
    for ii in trange(dots_new.shape[0] , mininterval=1):
    #     print(ii)
        influence_weightings = cosKernel[int(dots_new[ii][0][1]) , int(dots_new[ii][0][0]) , :]
        
        idx_nonZero = np.array(np.where(influence_weightings !=0))[0,:]

        displacements_preConvDR_x = input_traces[idx_nonZero , 0 , :] * influence_weightings[idx_nonZero][:,None]
        displacements_preConvDR_x = displacements_preConvDR_x - np.mean(displacements_preConvDR_x , axis=1)[:,None]
        displacements_preConvDR_y = input_traces[idx_nonZero , 1 , :] * influence_weightings[idx_nonZero][:,None]
        displacements_preConvDR_y = displacements_preConvDR_y - np.mean(displacements_preConvDR_y , axis=1)[:,None]
        pca.fit(displacements_preConvDR_x)
        output_PCA_loadings[ii,0,:,:] = pca.components_.T
        pca.fit(displacements_preConvDR_y)
        output_PCA_loadings[ii,1,:,:] = pca.components_.T
        
        output_PCA_scores[ii] = np.zeros((2,displacements_preConvDR_y.shape[0] , num_components))
        output_PCA_scores[ii][0,:,:] = np.dot( displacements_preConvDR_x  ,  output_PCA_loadings[ii,0,:,:] )
        output_PCA_scores[ii][1,:,:] = np.dot( displacements_preConvDR_y  ,  output_PCA_loadings[ii,1,:,:] )
        positions_convDR_meanSub[ii,0,:] = np.mean(np.dot( output_PCA_loadings[ii,0,:,:rank_reduced] , output_PCA_scores[ii][0,:,:rank_reduced].T ) , axis=1) / cosKernel_mean[ii]
        positions_convDR_meanSub[ii,1,:] = np.mean(np.dot( output_PCA_loadings[ii,1,:,:rank_reduced] , output_PCA_scores[ii][1,:,:rank_reduced].T ) , axis=1) / cosKernel_mean[ii]

<<<<<<< HEAD
# def display_displacements(config_filepath, positions_convDR_meanSub, pts_spaced_convDR):
#     """
#     displays newly computed displacements after convolutional dr

#     Parameters
#     ----------
#     config_filepath  ():
#     positions_convDR_meanSub ():
#     pts_spaced_convDR ():

#     Returns
#     -------
#     positions_convDR_meanSub ():

#     """

#     config = helpers.load_config(config_filepath)

#     # positions_toUse = positions_new_absolute_sansOutliers
#     positions_toUse = (positions_convDR_meanSub + np.squeeze(pts_spaced_convDR)[:, :, None])

#     # vidNums_toUse = range(numVids) ## note zero indexing!
#     vidNums_toUse = range(3)  ## note zero indexing!

#     if type(vidNums_toUse) == int:
#         vidNums_toUse = np.array([vidNums_toUse])

#     dot_size = config['cdr_dot_size']
#     printFPS_pref = config['printFPS_pref']
#     fps_counterPeriod = config['fps_counterPeriod']  ## number of frames to do a tic toc over
#     path_vid_allFiles = config['path_vid_allFiles']
#     numFrames_allFiles = config['numFrames_allFiles']
#     numFrames_total_rough = config['numFrames_total_rough']

#     ## Define random colors for points in cloud
#     color_tuples = list(np.arange(positions_toUse.shape[0]))
#     for ii in range(positions_toUse.shape[0]):
#         color_tuples[ii] = (np.random.rand(1)[0] * 255, np.random.rand(1)[0] * 255, np.random.rand(1)[0] * 255)
#     #     color_tuples[ii] = (0,255,255)

#     ## Main loop to pull out displacements in each video   
#     ind_concat = int(np.hstack([0, np.cumsum(numFrames_allFiles)])[vidNums_toUse[0]])

#     fps = 0
#     tic_fps = time.time()
#     for iter_vid, vidNum_iter in enumerate(vidNums_toUse):
#         path_vid = path_vid_allFiles[vidNum_iter]
#         vid = imageio.get_reader(path_vid, 'ffmpeg')

#         video = cv2.VideoCapture(path_vid)
#         numFrames = int(video.get(cv2.CAP_PROP_FRAME_COUNT))

#         for iter_frame, new_frame in enumerate(vid):
#             for ii in range(positions_toUse.shape[0]):
#                 pointInds_tracked_tuple = tuple(np.int64(np.squeeze(positions_toUse[ii, :, ind_concat])))
#                 cv2.circle(new_frame, pointInds_tracked_tuple, dot_size, color_tuples[ii], -1)

#             cv2.putText(new_frame, f'frame #: {iter_frame}/{numFrames}-ish', org=(10, 20), fontFace=1, fontScale=1,
#                         color=(255, 255, 255), thickness=1)
#             cv2.putText(new_frame, f'vid #: {iter_vid + 1}/{len(vidNums_toUse)}', org=(10, 40), fontFace=1, fontScale=1,
#                         color=(255, 255, 255), thickness=1)
#             cv2.putText(new_frame, f'total frame #: {ind_concat + 1}/{numFrames_total_rough}-ish', org=(10, 60),
#                         fontFace=1, fontScale=1, color=(255, 255, 255), thickness=1)
#             cv2.putText(new_frame, f'fps: {np.uint32(fps)}', org=(10, 80), fontFace=1, fontScale=1,
#                         color=(255, 255, 255), thickness=1)
#             cv2.imshow('post outlier removal', new_frame)

#             k = cv2.waitKey(1) & 0xff
#             if k == 27: break

#             ind_concat = ind_concat + 1

#             if ind_concat % fps_counterPeriod == 0:
#                 elapsed = time.time() - tic_fps
#                 fps = fps_counterPeriod / elapsed
#                 if printFPS_pref:
#                     print(fps)
#                 tic_fps = time.time()

#     cv2.destroyAllWindows()

    
=======
    positions_convDR_absolute = (positions_convDR_meanSub + np.squeeze(pts_spaced_convDR)[:, :, None])
    return positions_convDR_meanSub, positions_convDR_absolute



>>>>>>> 3e8bd3ae
def conv_dim_reduce_workflow(config_filepath):
    print(f'== Beginning convolutional dimensionality reduction ==')
    tic_all = time.time()

    config = helpers.load_config(config_filepath)
    general = config['General']
    video = config['Video']

    pointInds_toUse = helpers.load_data(config_filepath, 'pointInds_toUse')
    pts_all = helpers.load_h5(config_filepath, 'pts_all')

    # first let's make the convolutional kernel. I like the cosine kernel because it goes to zero.
    tic = time.time()
    cosKernel, cosKernel_mean = create_kernel(config_filepath, pointInds_toUse)
    helpers.print_time('Kernel created', time.time() - tic)

    # let's make new dots with wider spacing
    tic = time.time()
    pts_spaced_convDR = space_points(config_filepath, pts_all)
    print(f'number of points: {pts_spaced_convDR.shape[0]}')
    helpers.print_time('Points spaced out', time.time() - tic)

    for session in general['sessions']:
        tic_session = time.time()
        points_show(config_filepath, session, pts_all, pts_spaced_convDR, cosKernel)
        positions_new_sansOutliers = helpers.load_nwb_ts(session['nwb'], 'Optic Flow', 'positions')
        positions_convDR_meanSub, positions_convDR_absolute = compute_influence(config_filepath, pointInds_toUse, pts_spaced_convDR,
                                                                 cosKernel, cosKernel_mean, positions_new_sansOutliers)

<<<<<<< HEAD
    # if config['display_displacements']:
    #     display_displacements(config_filepath, positions_convDR_meanSub, pts_spaced_convDR)
=======
        helpers.create_nwb_ts(session['nwb'], 'Optic Flow', 'positions_convDR_meanSub', positions_convDR_meanSub, video['Fs'])
        helpers.create_nwb_ts(session['nwb'], 'Optic Flow', 'positions_convDR_absolute', positions_convDR_absolute, video['Fs'])
>>>>>>> 3e8bd3ae

        helpers.print_time(f'Session {session["name"]} completed', time.time() - tic_session)

    helpers.save_data(config_filepath, 'pts_spaced_convDR', pts_spaced_convDR)
    helpers.print_time('total elapsed time', time.time() - tic_all)
    print(f'== End convolutional dimensionality reduction ==')<|MERGE_RESOLUTION|>--- conflicted
+++ resolved
@@ -251,96 +251,10 @@
         positions_convDR_meanSub[ii,0,:] = np.mean(np.dot( output_PCA_loadings[ii,0,:,:rank_reduced] , output_PCA_scores[ii][0,:,:rank_reduced].T ) , axis=1) / cosKernel_mean[ii]
         positions_convDR_meanSub[ii,1,:] = np.mean(np.dot( output_PCA_loadings[ii,1,:,:rank_reduced] , output_PCA_scores[ii][1,:,:rank_reduced].T ) , axis=1) / cosKernel_mean[ii]
 
-<<<<<<< HEAD
-# def display_displacements(config_filepath, positions_convDR_meanSub, pts_spaced_convDR):
-#     """
-#     displays newly computed displacements after convolutional dr
-
-#     Parameters
-#     ----------
-#     config_filepath  ():
-#     positions_convDR_meanSub ():
-#     pts_spaced_convDR ():
-
-#     Returns
-#     -------
-#     positions_convDR_meanSub ():
-
-#     """
-
-#     config = helpers.load_config(config_filepath)
-
-#     # positions_toUse = positions_new_absolute_sansOutliers
-#     positions_toUse = (positions_convDR_meanSub + np.squeeze(pts_spaced_convDR)[:, :, None])
-
-#     # vidNums_toUse = range(numVids) ## note zero indexing!
-#     vidNums_toUse = range(3)  ## note zero indexing!
-
-#     if type(vidNums_toUse) == int:
-#         vidNums_toUse = np.array([vidNums_toUse])
-
-#     dot_size = config['cdr_dot_size']
-#     printFPS_pref = config['printFPS_pref']
-#     fps_counterPeriod = config['fps_counterPeriod']  ## number of frames to do a tic toc over
-#     path_vid_allFiles = config['path_vid_allFiles']
-#     numFrames_allFiles = config['numFrames_allFiles']
-#     numFrames_total_rough = config['numFrames_total_rough']
-
-#     ## Define random colors for points in cloud
-#     color_tuples = list(np.arange(positions_toUse.shape[0]))
-#     for ii in range(positions_toUse.shape[0]):
-#         color_tuples[ii] = (np.random.rand(1)[0] * 255, np.random.rand(1)[0] * 255, np.random.rand(1)[0] * 255)
-#     #     color_tuples[ii] = (0,255,255)
-
-#     ## Main loop to pull out displacements in each video   
-#     ind_concat = int(np.hstack([0, np.cumsum(numFrames_allFiles)])[vidNums_toUse[0]])
-
-#     fps = 0
-#     tic_fps = time.time()
-#     for iter_vid, vidNum_iter in enumerate(vidNums_toUse):
-#         path_vid = path_vid_allFiles[vidNum_iter]
-#         vid = imageio.get_reader(path_vid, 'ffmpeg')
-
-#         video = cv2.VideoCapture(path_vid)
-#         numFrames = int(video.get(cv2.CAP_PROP_FRAME_COUNT))
-
-#         for iter_frame, new_frame in enumerate(vid):
-#             for ii in range(positions_toUse.shape[0]):
-#                 pointInds_tracked_tuple = tuple(np.int64(np.squeeze(positions_toUse[ii, :, ind_concat])))
-#                 cv2.circle(new_frame, pointInds_tracked_tuple, dot_size, color_tuples[ii], -1)
-
-#             cv2.putText(new_frame, f'frame #: {iter_frame}/{numFrames}-ish', org=(10, 20), fontFace=1, fontScale=1,
-#                         color=(255, 255, 255), thickness=1)
-#             cv2.putText(new_frame, f'vid #: {iter_vid + 1}/{len(vidNums_toUse)}', org=(10, 40), fontFace=1, fontScale=1,
-#                         color=(255, 255, 255), thickness=1)
-#             cv2.putText(new_frame, f'total frame #: {ind_concat + 1}/{numFrames_total_rough}-ish', org=(10, 60),
-#                         fontFace=1, fontScale=1, color=(255, 255, 255), thickness=1)
-#             cv2.putText(new_frame, f'fps: {np.uint32(fps)}', org=(10, 80), fontFace=1, fontScale=1,
-#                         color=(255, 255, 255), thickness=1)
-#             cv2.imshow('post outlier removal', new_frame)
-
-#             k = cv2.waitKey(1) & 0xff
-#             if k == 27: break
-
-#             ind_concat = ind_concat + 1
-
-#             if ind_concat % fps_counterPeriod == 0:
-#                 elapsed = time.time() - tic_fps
-#                 fps = fps_counterPeriod / elapsed
-#                 if printFPS_pref:
-#                     print(fps)
-#                 tic_fps = time.time()
-
-#     cv2.destroyAllWindows()
-
-    
-=======
     positions_convDR_absolute = (positions_convDR_meanSub + np.squeeze(pts_spaced_convDR)[:, :, None])
     return positions_convDR_meanSub, positions_convDR_absolute
 
 
-
->>>>>>> 3e8bd3ae
 def conv_dim_reduce_workflow(config_filepath):
     print(f'== Beginning convolutional dimensionality reduction ==')
     tic_all = time.time()
@@ -370,14 +284,9 @@
         positions_convDR_meanSub, positions_convDR_absolute = compute_influence(config_filepath, pointInds_toUse, pts_spaced_convDR,
                                                                  cosKernel, cosKernel_mean, positions_new_sansOutliers)
 
-<<<<<<< HEAD
-    # if config['display_displacements']:
-    #     display_displacements(config_filepath, positions_convDR_meanSub, pts_spaced_convDR)
-=======
+
         helpers.create_nwb_ts(session['nwb'], 'Optic Flow', 'positions_convDR_meanSub', positions_convDR_meanSub, video['Fs'])
         helpers.create_nwb_ts(session['nwb'], 'Optic Flow', 'positions_convDR_absolute', positions_convDR_absolute, video['Fs'])
->>>>>>> 3e8bd3ae
-
         helpers.print_time(f'Session {session["name"]} completed', time.time() - tic_session)
 
     helpers.save_data(config_filepath, 'pts_spaced_convDR', pts_spaced_convDR)
