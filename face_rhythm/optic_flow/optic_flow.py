--- conflicted
+++ resolved
@@ -305,10 +305,7 @@
     else:
         out = None
 
-<<<<<<< HEAD
-=======
     pointInds_old = pointInds_toUse
->>>>>>> c1a2d286
     for vidNum_iter in vidNums_toUse:
         vid = imageio.get_reader(path_vid_allFiles[vidNum_iter],  'ffmpeg')
     #     metadata = vid.get_meta_data()
@@ -325,10 +322,6 @@
         
         
         print(f'\n Calculating displacement field: video # {vidNum_iter+1}/{numVids}')
-<<<<<<< HEAD
-        pointInds_old = pointInds_toUse
-=======
->>>>>>> c1a2d286
         for iter_frame , new_frame in enumerate(vid):
             new_frame_gray = cv2.cvtColor(new_frame, cv2.COLOR_BGR2GRAY)  # convert to grayscale
 
@@ -346,11 +339,7 @@
             pointInds_tracked = pointInds_new - (pointInds_new -pointInds_toUse)*relaxation_factor  # multiplied constant is the relaxation term
 
             ## Calculate displacement and place into variable 'displacements' (changes in size every iter)         
-<<<<<<< HEAD
-            if iter_frame ==0:
-=======
             if ind_concat ==0:
->>>>>>> c1a2d286
                 positions_recursive[:,:,ind_concat] = np.zeros((pts_spaced.shape[0] ,2))
             else:
     #             displacements[:,:,ind_concat] =  np.single(np.squeeze((pointInds_new - pointInds_toUse)))  # this is the important variable. Simply the difference in the estimate
