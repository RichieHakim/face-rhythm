--- conflicted
+++ resolved
@@ -71,16 +71,10 @@
     ## Preallocate output variables
 
     # I add a bunch of NaNs to the end because the openCV estimate is usually less than the actual number of frames
-<<<<<<< HEAD
     displacements = np.ones((pts_spaced.shape[0], 2, np.uint64(
         numFrames_total_rough + numFrames_total_rough * 0.1 + (numVids * 1000)))) * np.nan
     positions_recursive = np.ones((pts_spaced.shape[0], 2, np.uint64(
         numFrames_total_rough + numFrames_total_rough * 0.1 + (numVids * 1000)))) * np.nan
-=======
-    displacements = np.ones((
-        pts_spaced.shape[0], 2,
-        np.uint64(numFrames_total_rough + numFrames_total_rough * 0.1 + (numVids * 1000)))) * np.nan
->>>>>>> 3e8bd3ae
 
     ## Preset point tracking variables
     pointInds_toUse = copy.deepcopy(pts_spaced)
@@ -89,49 +83,6 @@
 
     return pointInds_toUse, pointInds_tracked, pointInds_tracked_tuple, displacements, pts_spaced, color_tuples , positions_recursive
 
-
-# def visualize_progress(config, session, new_frame, pointInds_tracked, pointInds_tracked_tuple, color_tuples, counters,
-#                        numFrames_rough, out, test_len):
-#     """
-#     plots a checkup
-#
-#     Parameters
-#     ----------
-#     config (dict): dictionary of config parameters
-#     new_frame ():
-#     pointInds_tracked ():
-#     pointInds_tracked_tuple ():
-#     color_tuples ():
-#     counters ():
-#
-#     Returns
-#     -------
-#
-#     """
-#     dot_size = config['Optic']['dot_size']
-#     vidNums_toUse = config['Optic']['vidNums_toUse']
-#     numFrames_total_rough = session['frames_total']
-#     remote = config['General']['remote']
-#
-#     iter_frame, vidNum_iter, ind_concat, fps = counters
-#
-#     for ii in range(pointInds_tracked.shape[0]):
-#         pointInds_tracked_tuple[ii] = tuple(np.int64(np.squeeze(pointInds_tracked[ii, 0, :])))
-#         cv2.circle(new_frame, pointInds_tracked_tuple[ii], dot_size, color_tuples[ii], -1)
-#
-#     cv2.putText(new_frame, f'frame #: {iter_frame}/{numFrames_rough}-ish', org=(10, 20), fontFace=1, fontScale=1,
-#                 color=(255, 255, 255), thickness=1)
-#     cv2.putText(new_frame, f'vid #: {vidNum_iter + 1}/{len(vidNums_toUse)}', org=(10, 40), fontFace=1, fontScale=1,
-#                 color=(255, 255, 255), thickness=1)
-#     cv2.putText(new_frame, f'total frame #: {ind_concat + 1}/{numFrames_total_rough}-ish', org=(10, 60), fontFace=1,
-#                 fontScale=1, color=(255, 255, 255), thickness=1)
-#     cv2.putText(new_frame, f'fps: {np.uint32(fps)}', org=(10, 80), fontFace=1, fontScale=1, color=(255, 255, 255),
-#                 thickness=1)
-#
-#     if remote and iter_frame < test_len:
-#         out.write(new_frame)
-#     else:
-#         cv2.imshow('test', new_frame)
 
 
 def displacements_monothread(config, pointInds_toUse, pointInds_tracked, pointInds_tracked_tuple, displacements,
@@ -266,15 +217,10 @@
 
     return displacements, numFrames_total
 
-<<<<<<< HEAD
+
+
 def displacements_recursive(config, pointInds_toUse, pointInds_tracked, pointInds_tracked_tuple, positions_recursive,
-                             pts_spaced, color_tuples, relaxation_factor):
-    
-=======
-
-def displacements_recursive(config, pointInds_toUse, pointInds_tracked, pointInds_tracked_tuple, displacements,
                             pts_spaced, color_tuples, relaxation_factor, session):
->>>>>>> 3e8bd3ae
     """
     the workhorse of the optic flow
     Opens each video in the list of videos
@@ -348,18 +294,10 @@
         frame = vid.get_data(0)  # Get a single frame to use as the first 'previous frame' in calculating optic flow
         new_frame_gray = cv2.cvtColor(frame, cv2.COLOR_BGR2GRAY)
         old_frame = new_frame_gray
-<<<<<<< HEAD
-        
-        
-        
+
         print(f'\n Calculating displacement field: video # {vidNum_iter+1}/{numVids}')
         for iter_frame , new_frame in enumerate(vid):
-=======
-
-        print(f'\n Calculating displacement field: video # {vidNum_iter + 1}/{numVids}')
-        pointInds_old = pointInds_toUse
-        for iter_frame, new_frame in enumerate(vid):
->>>>>>> 3e8bd3ae
+
             new_frame_gray = cv2.cvtColor(new_frame, cv2.COLOR_BGR2GRAY)  # convert to grayscale
 
             ##calculate optical flow
@@ -367,8 +305,6 @@
             pointInds_new, status, error = cv2.calcOpticalFlowPyrLK(old_frame, new_frame_gray, np.single(pointInds_old),
                                                                     None,
                                                                     **lk_params)  # Calculate displacement distance between STATIC/ANCHORED points and the calculated new points. Also note the excluded 'NextPts' parameter. Could be used for fancier tracking
-
-<<<<<<< HEAD
 
             # diff =  np.squeeze((pointInds_new - pointInds_old))  # this is the important variable. Simply the difference in the estimate
             
@@ -385,23 +321,6 @@
     #             displacements[:,:,ind_concat] =  np.single(np.squeeze((pointInds_new - pointInds_toUse)))  # this is the important variable. Simply the difference in the estimate
                 positions_recursive[:,:,ind_concat] =  np.squeeze((pointInds_tracked))  # this is the important variable. Simply the difference in the estimate
 
-=======
-            ## Calculate displacement and place into variable 'displacements' (changes in size every iter)         
-            if iter_frame == 0:
-                displacements[:, :, ind_concat] = np.zeros((pts_spaced.shape[0], 2))
-            else:
-                #             displacements[:,:,ind_concat] =  np.single(np.squeeze((pointInds_new - pointInds_toUse)))  # this is the important variable. Simply the difference in the estimate
-                displacements[:, :, ind_concat] = np.squeeze((
-                        pointInds_new - pointInds_old))  # this is the important variable. Simply the difference in the estimate
-
-            old_frame = new_frame_gray  # make current frame the 'old_frame' for the next iteration
-
-            #             pointInds_tracked = pointInds_tracked + (pointInds_new - pointInds_toUse)  # calculate integrated position
-            pointInds_tracked = pointInds_tracked + displacements[:, :, ind_concat][:, None,
-                                                    :]  # calculate integrated position
-            pointInds_tracked = pointInds_tracked - (
-                    pointInds_tracked - pointInds_toUse) * relaxation_factor  # multiplied constant is the relaxation term
->>>>>>> 3e8bd3ae
             pointInds_old = pointInds_tracked
 
             ## below is just for visualization. Nothing calculated is maintained
@@ -441,11 +360,7 @@
     displacements = np.zeros_like(positions_recursive)
     displacements[:,:,1:] = np.diff(positions_recursive , axis=2)
 
-<<<<<<< HEAD
     return displacements, numFrames_total , positions_recursive
-=======
-    return displacements, numFrames_total  # , positions_tracked
->>>>>>> 3e8bd3ae
 
 
 def analyze_video(vidNum_iter, config, pointInds_toUse, pts_spaced, session):  # function needed for multiprocessing
@@ -577,25 +492,6 @@
     tic_all = time.time()
 
     config = helpers.load_config(config_filepath)
-<<<<<<< HEAD
-    pts_all = helpers.load_h5(config_filepath, 'path_pts_all')
-
-    tic = time.time()
-    pointInds_toUse, pointInds_tracked, pointInds_tracked_tuple, displacements, pts_spaced, color_tuples , positions_recursive = setup(config,
-                                                                                                                 pts_all)
-    helpers.print_time('Optic Flow Set Up', time.time() - tic)
-
-    tic = time.time()
-    if config['optic_multithread']:
-        displacements, numFrames_total = displacements_multithread(config, pointInds_toUse, displacements, pts_spaced)
-    elif config['optic_recursive']:
-        displacements, numFrames_total , positions_recursive = displacements_recursive(config, pointInds_toUse, pointInds_tracked,
-                                                            pointInds_tracked_tuple, positions_recursive, pts_spaced, color_tuples, config['optic_recursive_relaxation_factor'])
-    else:
-        displacements, numFrames_total = displacements_monothread(config, pointInds_toUse, pointInds_tracked,
-                                                                  pointInds_tracked_tuple, displacements, pts_spaced, color_tuples)
-    helpers.print_time('Displacements computed', time.time() - tic)
-=======
     optic = config['Optic']
     general = config['General']
     video = config['Video']
@@ -608,7 +504,7 @@
     for session in general['sessions']:
         tic_session = time.time()
         tic = tic_session
-        pointInds_toUse, pointInds_tracked, pointInds_tracked_tuple, displacements, pts_spaced, color_tuples = setup(config, session, pts_all)
+        pointInds_toUse, pointInds_tracked, pointInds_tracked_tuple, displacements, pts_spaced, color_tuples,positions_recursive = setup(config, session, pts_all)
         helpers.print_time('Optic Flow Set Up', time.time() - tic)
 
         tic = time.time()
@@ -616,44 +512,29 @@
         if optic['multithread']:
             displacements, numFrames_total = displacements_multithread(config, pointInds_toUse, displacements, pts_spaced, session)
         elif optic['recursive']:
-            displacements, numFrames_total = displacements_recursive(config, pointInds_toUse, pointInds_tracked,
-                                                                     pointInds_tracked_tuple, displacements, pts_spaced,
+            displacements, numFrames_total , positions_recursive = displacements_recursive(config, pointInds_toUse, pointInds_tracked,
+                                                                     pointInds_tracked_tuple, positions_recursive, pts_spaced,
                                                                      color_tuples,
                                                                      optic['recursive_relaxation_factor'], session)
         else:
             displacements, numFrames_total = displacements_monothread(config, pointInds_toUse, pointInds_tracked,
                                                                       pointInds_tracked_tuple, displacements, pts_spaced,
                                                                       color_tuples, session)
->>>>>>> 3e8bd3ae
+
 
         helpers.print_time('Displacements computed', time.time() - tic)
-
-<<<<<<< HEAD
-    helpers.save_data(config_filepath, 'pointInds_toUse', pointInds_toUse)
-    helpers.create_nwb_group(config_filepath, 'Optic Flow')
-    helpers.create_nwb_ts(config_filepath, 'Optic Flow', 'displacements', displacements)
-    helpers.create_nwb_ts(config_filepath, 'Optic Flow', 'positions_recursive', positions_recursive)
-    helpers.save_data(config_filepath, 'color_tuples', color_tuples)
-    helpers.print_time('Data Saved', time.time() - tic)
-=======
         session['numFrames_total'] = numFrames_total
         helpers.save_config(config, config_filepath)
->>>>>>> 3e8bd3ae
 
         helpers.create_nwb_group(session['nwb'], 'Optic Flow')
         helpers.create_nwb_ts(session['nwb'], 'Optic Flow', 'displacements', displacements,video['Fs'])
-
+        helpers.create_nwb_ts(session['nwb'], 'Optic Flow', 'positions_recursive', positions_recursive,video['Fs'])
 
         helpers.print_time(f'Session {session["name"]} completed', time.time() - tic_session)
+        print(f'Total number of frames: {numFrames_total} frames')
         print(f'Average frames per second: {round(numFrames_total / (time.time() - tic_session), 2)} fps')
 
     helpers.save_data(config_filepath, 'color_tuples', color_tuples)
     helpers.save_data(config_filepath, 'pointInds_toUse', pointInds_toUse)
     helpers.print_time('total elapsed time', time.time() - tic_all)
-<<<<<<< HEAD
-    print(f'Total number of frames: {numFrames_total} frames')
-    print(f'Average frames per second: {round(numFrames_total / (time.time() - tic_all), 2)} fps')
-=======
-
->>>>>>> 3e8bd3ae
     print(f'== End Optic Flow Computation ==')