import sys
import time
import imageio

import cv2
import matplotlib
from matplotlib import pyplot as plt
import numpy as np

import scipy
import scipy.signal
import scipy.interpolate
import tensorly as tl
import tensorly.decomposition
import sklearn.decomposition
import sklearn.manifold

from tqdm.notebook import tqdm
from pynwb import NWBHDF5IO

from face_rhythm.util import helpers


def tca(config_filepath, positions):
    """
    computes the tca of the provided dataframe

    Parameters
    ----------
    config_filepath (Path): path to the config file
    positions ():

    Returns
    -------
    factors_np ():

    """
    
    config = helpers.load_config(config_filepath)
    pref_useGPU = config['tca_pref_useGPU']
    device = config['tca_device']
    rank = config['tca_rank']
    init = config['tca_init']
    tol = config['tca_tolerance']
    verbosity = config['tca_verbosity']
    n_iters = config['tca_n_iters']

    # input_dimRed_meanSub = helpers.load_data(config_filepath,'path_input_dimRed_meanSub')
    
    tl.set_backend('pytorch')
    
    ## Prepare the input tensor
    input_tensor = tl.tensor(positions, dtype=tl.float32, device=device, requires_grad=False)

    print(f'Size of input (spectrogram): {input_tensor.shape}')

    # print(f'{round(sys.getsizeof(input_dimRed_meanSub)/1000000000,3)} GB')
    
    ### Fit TCA model
    ## If the input is small, set init='svd'
    weights, factors = tensorly.decomposition.non_negative_parafac(input_tensor, init=init, tol=tol, n_iter_max=n_iters, rank=rank, verbose=verbosity)

    ## make numpy version of tensorly output

    factors_toUse = factors


    if pref_useGPU:
        factors_np = list(np.arange(len(factors_toUse)))
        for ii in range(len(factors_toUse)):
    #         factors_np[ii] = tl.tensor(factors[ii] , dtype=tl.float32 , device='cpu')
            factors_np[ii] = factors_toUse[ii].cpu().clone().detach().numpy()
    else:
        factors_np = []
        for ii in range(len(factors_toUse)):
            factors_np.append(np.array(factors_toUse[ii]))
            
    return factors_np


def plot_factors(config_filepath, factors_np):
    """
    plots the positional factors for visualization / analysis

    Parameters
    ----------
    config_filepath (Path): path to the config file
    factors_np ():

    Returns
    -------

    """

    factors_toUse = factors_np
    modelRank = factors_toUse[0].shape[1]
    ## just for plotting in case 
#     if 'Fs' not in globals():
#         Fs = 120
    config = helpers.load_config(config_filepath)
    Fs = config['vid_Fs']

    plt.figure()
    # plt.plot(np.arange(factors_toUse.factors(4)[0][2].shape[0])/Fs , factors_toUse.factors(4)[0][2])
    factors_temporal = scipy.stats.zscore(factors_toUse[2][:,:] , axis=0)
    factors_temporal = factors_toUse[2][:,:]
    # factors_temporal = scipy.stats.zscore(factors_temporal_reconstructed , axis=0)
    # plt.plot(np.arange(factors_temporal.shape[0])/Fs, factors_temporal[:,:])
    plt.plot(np.arange(factors_temporal.shape[0])/Fs, factors_temporal[:,])
    # plt.plot(factors_temporal[:,:])
    plt.legend(np.arange(modelRank)+1)
    plt.xlabel('time (s)')
    plt.ylabel('a.u.')


    plt.figure()
    plt.plot(factors_toUse[1][:,:])
    plt.legend(np.arange(modelRank)+1)
    plt.xlabel('x vs. y')
    plt.ylabel('a.u.')

    plt.figure()
    plt.plot(factors_toUse[0][:,:])
    plt.legend(np.arange(modelRank)+1)
    plt.xlabel('pixel number')
    plt.ylabel('a.u.')


    plt.figure()
    plt.imshow(np.single(np.corrcoef(factors_toUse[2][:,:].T)))

    # input_dimRed = factors_toUse[2][:,:]
    # # input_dimRed_meanSub = 
    # pca = sk.decomposition.PCA(n_components=modelRank-2)
    # # pca = sk.decomposition.FactorAnalysis(n_components=3)
    # pca.fit(np.single(input_dimRed).transpose())
    # output_PCA = pca.components_.transpose()
    # # scores_points = np.dot(ensemble.factors(4)[0][2] , output_PCA)

    # plt.figure()
    # plt.plot(output_PCA)
    
    
def factor_videos(config_filepath, factors_np, positions_convDR_absolute):
    """
    creates videos of the points colored by their positional factor values

    Parameters
    ----------
    config_filepath (Path): path to the config file
    factors_np ():
    positions_convDR_absolute ():

    Returns
    -------

    """

    config = helpers.load_config(config_filepath)
    Fs = config['vid_Fs']
    vid_width = config['vid_width']
    vid_height = config['vid_height']
    numFrames_allFiles = config['numFrames_allFiles']
    path_vid_allFiles = config['path_vid_allFiles']
    numFrames = config['tca_display_frames']
    remote = config['remote']

    # Display video of factors

    factors_toShow = np.arange(factors_np[0].shape[1])  # zero-indexed
    # factors_toShow = [3]  # zero-indexed

    for factor_iter in factors_toShow:

        # vidNums_toUse = range(numVids) ## note zero indexing!
        vidNums_toUse = config['vidNums_toUse'] ## note zero indexing!

        if type(vidNums_toUse) == int:
            vidNums_toUse = np.array([vidNums_toUse])

        dot_size = 2

        printFPS_pref = 0
        fps_counterPeriod = 10 ## number of frames to do a tic toc over

    #     modelRank_toUse = 5
        factor_toShow = factor_iter+1
        save_pref = config['tca_vid_save']

        # save_dir = "F:\\RH_Local\\Rich data\\camera data"
        save_dir = config['tca_vid_dir']
        save_fileName = f'factor {factor_toShow}'
        # save_pathFull = f'{save_dir}\\{save_fileName}.avi'
        save_pathFull = f'{save_dir}/{save_fileName}.avi'
        config[f'path_{save_fileName}'] = save_pathFull
        helpers.save_config(config, config_filepath)

        # ensemble_toUse = ensemble
        ensemble_toUse = factors_np
        positions_toUse = positions_convDR_absolute

        factor_toShow = factor_toShow-1
        # input_scores = ensemble_toUse.factors(modelRank_toUse)[0][0]
        input_scores = np.single(ensemble_toUse[0])

        range_toUse = np.ceil(np.max(input_scores[:,factor_toShow]) - np.min(input_scores[:,factor_toShow])) + 1
        offset_toUse = np.min(input_scores[:,factor_toShow])
        scores_norm = input_scores[:,factor_toShow] - offset_toUse
        scores_norm = (scores_norm / np.max(scores_norm)) *1000
        cmap = matplotlib.cm.get_cmap('hot', 1000)
        # cmap_viridis(np.arange(range_toUse))

        colormap_tuples =  list(np.arange(positions_toUse.shape[0]))
        for ii in range(positions_toUse.shape[0]):
            colormap_tuples[ii] = list(np.flip((np.array(cmap(np.int64(scores_norm[ii]))) *255)[:3]))

        # Define the codec and create VideoWriter object
        if save_pref:
            fourcc = cv2.VideoWriter_fourcc(*'MJPG')
            print(f'saving to file {save_pathFull}')
            out = cv2.VideoWriter(save_pathFull, fourcc, Fs, (np.int64(vid_width), np.int64(vid_height)))


        ## Main loop to pull out displacements in each video   
        ind_concat = int(np.hstack([0 , np.cumsum(numFrames_allFiles)])[vidNums_toUse[0]])

        fps = 0
        tic_fps = time.time()
        for iter_vid , vidNum_iter in enumerate(vidNums_toUse):
            path_vid = path_vid_allFiles[vidNum_iter]
            vid = imageio.get_reader(path_vid,  'ffmpeg')

    #         numFrames = int(video.get(cv2.CAP_PROP_FRAME_COUNT))

    #         frameToSet = 0
    #         video.set(1,frameToSet)

            for iter_frame , new_frame in enumerate(vid):
                    
    #             ind_currentVid = np.int64(video.get(cv2.CAP_PROP_POS_FRAMES))
                if iter_frame >= numFrames:
                    break
    #             ok, new_frame = video.read()

                for ii in range(positions_toUse.shape[0]):
                    pointInds_tracked_tuple = tuple(np.int64(np.squeeze(positions_toUse[ii,:,ind_concat])))
                    cv2.circle(new_frame,pointInds_tracked_tuple, dot_size, colormap_tuples[ii], -1)
                if save_pref:
                    out.write(new_frame)


                cv2.putText(new_frame, f'frame #: {iter_frame}/{numFrames}', org=(10,20), fontFace=1, fontScale=1, color=(255,255,255), thickness=1)
                cv2.putText(new_frame, f'total frame #: {ind_concat+1}/{positions_toUse.shape[2]}', org=(10,60), fontFace=1, fontScale=1, color=(255,255,255), thickness=1)
                cv2.putText(new_frame, f'fps: {np.uint32(fps)}', org=(10,80), fontFace=1, fontScale=1, color=(255,255,255), thickness=1)
                cv2.putText(new_frame, f'factor num: {factor_iter+1} / {np.max(factors_toShow)+1}', org=(10,100), fontFace=1, fontScale=1, color=(255,255,255), thickness=1)
                if not remote:
                    cv2.imshow('test',new_frame)


                k = cv2.waitKey(1) & 0xff
                if k == 27 : break

                ind_concat = ind_concat+1


                if ind_concat%fps_counterPeriod==0:
                    elapsed = time.time() - tic_fps
                    fps = fps_counterPeriod/elapsed
                    if printFPS_pref:
                        print(fps)
                    tic_fps = time.time()


    out.release()
    #video.release()
    cv2.destroyAllWindows()
    
    
def plot_factors_full(config_filepath, factors_np, freqs_Sxx, Sxx_allPixels_normFactor):
    """
    plots the full set of factors

    Parameters
    ----------
    config_filepath (Path): path to the config file
    factors_np ():
    freqs_Sxx ():
    Sxx_allPixels_normFactor  ():

    Returns
    -------

    """

    config = helpers.load_config(config_filepath)
    Fs = config['vid_Fs']

    factors_toUse = factors_np
    modelRank = factors_toUse[0].shape[1]

    plt.figure()
    # plt.plot(np.arange(factors_toUse.factors(4)[0][2].shape[0])/Fs , factors_toUse.factors(4)[0][2])
    # factors_temporal = scipy.stats.zscore(factors_toUse[2][:,:] , axis=0)
    factors_temporal = factors_toUse[2][:,:]
    # factors_temporal = scipy.stats.zscore(factors_temporal_reconstructed , axis=0)
    # plt.plot(np.arange(factors_temporal.shape[0])/Fs, factors_temporal[:,:])
    plt.plot(np.arange(factors_temporal.shape[0])/Fs, factors_temporal[:,])
    # plt.plot(factors_temporal[:,:])
    plt.legend(np.arange(modelRank)+1)
    plt.xlabel('time (s)')
    plt.ylabel('a.u.')

    plt.figure()
    # plt.plot(np.arange(factors_toUse.factors(4)[0][2].shape[0])/Fs , factors_toUse.factors(4)[0][2])
    # factors_temporal = scipy.stats.zscore(factors_toUse[2][:,:] , axis=0)
    factors_temporal = factors_toUse[2][:,:] * (np.mean(Sxx_allPixels_normFactor , axis=1)[:,None] **(2/5))
    # factors_temporal = scipy.stats.zscore(factors_temporal_reconstructed , axis=0)
    # plt.plot(np.arange(factors_temporal.shape[0])/Fs, factors_temporal[:,:])
    plt.plot(np.arange(factors_temporal.shape[0])/Fs, factors_temporal[:,:])
    # plt.plot(factors_temporal[:,:])
    plt.legend(np.arange(modelRank)+1)
    plt.xlabel('time (s)')
    plt.ylabel('a.u.')

    plt.figure()
    plt.plot(freqs_Sxx , (factors_toUse[1][:,:]))
    # plt.plot(freqXaxis , (factors_toUse[1][:,:]))
    # plt.plot(f , (factors_toUse[1][:,:]))
    # plt.plot((factors_toUse[1][:,:]))
    plt.legend(np.arange(modelRank)+1)
    plt.xscale('log')
    plt.xlabel('frequency (Hz)')
    plt.ylabel('a.u.')
    # plt.xscale('log')

    plt.figure()
    plt.plot(factors_toUse[3][:,:])
    plt.legend(np.arange(modelRank)+1)
    plt.xlabel('x vs. y')
    plt.ylabel('a.u.')

    plt.figure()
    plt.plot(factors_toUse[0][:,:])
    plt.legend(np.arange(modelRank)+1)
    plt.xlabel('pixel number')
    plt.ylabel('a.u.')


    plt.figure()
    plt.imshow(np.single(np.corrcoef(factors_toUse[2][:,:].T)))

    input_dimRed = factors_toUse[2][:,:]
    # input_dimRed_meanSub = 
    pca = sklearn.decomposition.PCA(n_components=modelRank-2)
    # pca = sk.decomposition.FactorAnalysis(n_components=3)
    pca.fit(np.single(input_dimRed).transpose())
    output_PCA = pca.components_.transpose()
    # scores_points = np.dot(ensemble.factors(4)[0][2] , output_PCA)

    plt.figure()
    plt.plot(output_PCA[:,5])

    config['modelRank'] = modelRank
    helpers.save_config(config, config_filepath)

    return factors_temporal
    
    
def correlations(config_filepath, factors_np):
    """
    finds correlations between the factors

    Parameters
    ----------
    config_filepath (Path): path to the config file
    factors_np ():

    Returns
    -------

    """

    config = helpers.load_config(config_filepath)
    modelRank = config['modelRank']

    input_factors = factors_np
    factors_xcorr = np.zeros((input_factors[2].shape[0] , input_factors[2].shape[1] , input_factors[2].shape[1]))
    for ii in tqdm(range(input_factors[2].shape[1]),desc="correlations"):
        for jj in range(input_factors[2].shape[1]):
            factors_xcorr[:,ii,jj] = scipy.signal.correlate(input_factors[2][:,ii] , input_factors[2][:,jj] , mode='same')
        
    for ii in range(factors_xcorr.shape[1]): 
        plt.figure()
        plt.plot(np.squeeze(factors_xcorr[:,ii,:]))
        plt.legend(np.arange(modelRank)+1)  
        
    return factors_xcorr

<<<<<<< HEAD
def more_factors_videos(config_filepath, factors_toUse, positions_convDR_absolute, numFrames):
=======
def more_factors_videos(config_filepath, factors_toUse, positions_convDR_absolute, numFrames, dot_size):
>>>>>>> c1a2d286
    """
    creates videos of points colored by a variety of factors

    Parameters
    ----------
    config_filepath (Path): path to the config file
    factors_np ():
    positions_convDR_absolute ():

    Returns
    -------

    """

    config = helpers.load_config(config_filepath)
    Fs = config['vid_Fs']
    vid_width = config['vid_width']
    vid_height = config['vid_height']
    numFrames_allFiles = config['numFrames_allFiles']
    path_vid_allFiles = config['path_vid_allFiles']
    remote = config['remote']

    # Display video of factors
    factors_toShow = np.arange(factors_toUse.shape[1])  # zero-indexed
    # factors_toShow = [3]  # zero-indexed

    for factor_iter in factors_toShow:

        print(f'showing video: {factor_iter+1}')

        # vidNums_toUse = range(numVids) ## note zero indexing!
        # vidNums_toUse = config['vidNums_toUse'] ## note zero indexing!
        vidNums_toUse = 0

        if type(vidNums_toUse) == int:
            vidNums_toUse = np.array([vidNums_toUse])

        # dot_size = 2

        printFPS_pref = 0
        fps_counterPeriod = 10 ## number of frames to do a tic toc over

    #     modelRank_toUse = 5
        factor_toShow = factor_iter+1
        save_pref = config['tca_vid_save']

        # save_dir = "F:\\RH_Local\\Rich data\\camera data"
        save_dir = config['tca_vid_dir']
        
        save_fileName = f'factor {factor_toShow}'
        # save_pathFull = f'{save_dir}\\{save_fileName}.avi'
        save_pathFull = f'{save_dir}/{save_fileName}.avi'
        config[f'path_{save_fileName}'] = save_pathFull
        helpers.save_config(config, config_filepath)

        # ensemble_toUse = ensemble
        ensemble_toUse = factors_toUse
        positions_toUse = positions_convDR_absolute

        factor_toShow = factor_iter
        # input_scores = ensemble_toUse.factors(modelRank_toUse)[0][0]
        input_scores = np.single(ensemble_toUse)

        range_toUse = np.ceil(np.max(input_scores[:,factor_toShow]) - np.min(input_scores[:,factor_toShow])) + 1
        offset_toUse = np.min(input_scores[:,factor_toShow])
        scores_norm = input_scores[:,factor_toShow] - offset_toUse
        scores_norm = (scores_norm / np.max(scores_norm)) *1000
        cmap = matplotlib.cm.get_cmap('hot', 1000)
        # cmap_viridis(np.arange(range_toUse))

        colormap_tuples =  list(np.arange(positions_toUse.shape[0]))
        for ii in range(positions_toUse.shape[0]):
            colormap_tuples[ii] = list(np.flip((np.array(cmap(np.int64(scores_norm[ii]))) *255)[:3]))

        # Define the codec and create VideoWriter object
        fourcc = cv2.VideoWriter_fourcc(*'MJPG')
        if save_pref:
            print(f'saving to file {save_pathFull}')
            out = cv2.VideoWriter(save_pathFull, fourcc, Fs, (np.int64(vid_width), np.int64(vid_height)))


        ## Main loop to pull out displacements in each video   
        ind_concat = int(np.hstack([0 , np.cumsum(numFrames_allFiles)])[vidNums_toUse[0]])

        fps = 0
        tic_fps = time.time()
        for iter_vid , vidNum_iter in enumerate(vidNums_toUse):
            path_vid = path_vid_allFiles[vidNum_iter]
            vid = imageio.get_reader(path_vid,  'ffmpeg')

            print(f'showing vid#: {iter_vid}')

    #         numFrames = int(video.get(cv2.CAP_PROP_FRAME_COUNT))
            # numFrames = 6000

    #         frameToSet = 0
    #         video.set(1,frameToSet)

            for iter_frame , new_frame in enumerate(vid):

    #             ind_currentVid = np.int64(video.get(cv2.CAP_PROP_POS_FRAMES))
                if iter_frame >= numFrames:
                    break
    #             ok, new_frame = video.read()

                for ii in range(positions_toUse.shape[0]):
                    pointInds_tracked_tuple = tuple(np.int64(np.squeeze(positions_toUse[ii,:,ind_concat])))
                    cv2.circle(new_frame,pointInds_tracked_tuple, dot_size, colormap_tuples[ii], -1)
                if save_pref:
                    out.write(new_frame)

    #             Sxx_frameNum = round( ind_currentVid / (positions_toUse.shape[2] / Sxx_allPixels.shape[2]) ,1)
                cv2.putText(new_frame, f'frame #: {iter_frame}/{numFrames}', org=(10,20), fontFace=1, fontScale=1, color=(255,255,255), thickness=1)
    #             cv2.putText(new_frame, f'frame #: {Sxx_frameNum}', org=(10,20), fontFace=1, fontScale=1, color=(255,255,255), thickness=2)
    #             cv2.putText(new_frame, f'vid #: {iter+1}/{len(vidNums_toUse)}', org=(10,40), fontFace=1, fontScale=1, color=(255,255,255), thickness=1)
                cv2.putText(new_frame, f'total frame #: {ind_concat+1}/{positions_toUse.shape[2]}', org=(10,60), fontFace=1, fontScale=1, color=(255,255,255), thickness=1)
                cv2.putText(new_frame, f'fps: {np.uint32(fps)}', org=(10,80), fontFace=1, fontScale=1, color=(255,255,255), thickness=1)
                cv2.putText(new_frame, f'factor num: {factor_iter+1} / {np.max(factors_toShow)+1}', org=(10,100), fontFace=1, fontScale=1, color=(255,255,255), thickness=1)
                if not remote:
                    cv2.imshow('test',new_frame)


                k = cv2.waitKey(1) & 0xff
                if k == 27 : break

                ind_concat = ind_concat+1


                if ind_concat%fps_counterPeriod==0:
                    elapsed = time.time() - tic_fps
                    fps = fps_counterPeriod/elapsed
                    if printFPS_pref:
                        print(fps)
                    tic_fps = time.time()


    out.release()
    #video.release()
    cv2.destroyAllWindows()


# def factor_tsne(factors):
#     """
#     creates and plots tsne of the factors

#     Parameters
#     ----------
#     factors ():

#     Returns
#     -------

#     """

#     print("Computing t-SNE embedding")
#     tsne = sklearn.manifold.TSNE(n_components=2, init='pca',
#                          random_state=0, perplexity=200)
#     X_tsne = tsne.fit_transform(factors)
#     print("Finished computing t-SNE embedding")

#     factor_toCMap = 8  # 1 indexed

#     plt.figure(figsize=(5, 5))
#     # plt.plot(X_tsne[:,0] , X_tsne[:,1] , linewidth=0.05)
#     # plt.scatter(X_tsne[:,0] , X_tsne[:,1], 'r.' , markersize=0.6)
#     plt.scatter(X_tsne[:, 0], X_tsne[:, 1], s=1.5, c=factors[:, factor_toCMap - 1], cmap='jet')


def save_factors(config_filepath, factors_all, factors_temporal_interp, ftype):
    for i, factor in enumerate(factors_all):
        helpers.create_nwb_ts(config_filepath, 'TCA', f'factors_{ftype}_dim{i}', factor)
    helpers.create_nwb_ts(config_filepath, 'TCA', f'factors_{ftype}_temporal_interp', factors_temporal_interp)


def load_factors(config_filepath, stem):
    config = helpers.load_config(config_filepath)
    path_nwb = config['path_nwb']
    with NWBHDF5IO(path_nwb, 'r') as io:
        nwbfile = io.read()
        tca_data = nwbfile.processing['Face Rhythm']['TCA']
        return [tca_data[ts].data[()] for ts in tca_data.time_series if stem in ts]


def positional_tca_workflow(config_filepath, key_meansub, key_absolute):
    """
    sequences the steps for tca of the positions of the optic flow data

    Parameters
    ----------
    config_filepath (Path): path to the config file

    Returns
    -------

    """

    print(f'== Beginning Positional TCA Workflow ==')
    tic_all = time.time()
    config = helpers.load_config(config_filepath)

    positions_convDR_meanSub = helpers.load_nwb_ts(config_filepath, 'Optic Flow', key_meansub)
    positions_convDR_absolute = helpers.load_nwb_ts(config_filepath, 'Optic Flow', key_absolute)
    
    factors_np_positional = tca(config_filepath, positions_convDR_meanSub)

    plot_factors(config_filepath, factors_np_positional)
    if config['tca_vid_display']:
        factor_videos(config_filepath, factors_np_positional, positions_convDR_absolute)

    helpers.create_nwb_group(config_filepath, 'TCA')
    save_factors(config_filepath, factors_np_positional, 'positional')
    
    helpers.print_time('total elapsed time', time.time() - tic_all)
    print(f'== End Positional TCA ==')

def interpolate_temporal_factor(y_input , numFrames):
    """
    Interpolates the temporal component from the frequential TCA step from CQT time steps into
    camera time steps. This allows for a 1 to 1 sync of the temporal component with the camera frames.
    This step assumes non-negativity and rectifies the output to be >0.

    Parameters
    ----------
    y_input: This should be the temporal factor matrix [N,M] where N: factors, M: time steps
    numFrames: This should be the number of frames from the original camera time series
    ----------
<<<<<<< HEAD

    Returns
    ----------
    y_new: This will be the interpolated y_input
    ----------
    """

    x_old = np.linspace(0 , y_input.shape[0] , num=y_input.shape[0] , endpoint=True)
    x_new = np.linspace(0 , y_input.shape[0] , num=numFrames, endpoint=True)

    f_interp = scipy.interpolate.interp1d(x_old, y_input, kind='cubic',axis=0)
    y_new = f_interp(x_new)
    y_new[y_new <=0] = 0 # assumes non-negativity

    return y_new

=======
>>>>>>> c1a2d286

    Returns
    ----------
    y_new: This will be the interpolated y_input
    ----------
    """

    x_old = np.linspace(0 , y_input.shape[0] , num=y_input.shape[0] , endpoint=True)
    x_new = np.linspace(0 , y_input.shape[0] , num=numFrames, endpoint=True)

    f_interp = scipy.interpolate.interp1d(x_old, y_input, kind='cubic',axis=0)
    y_new = f_interp(x_new)
    y_new[y_new <=0] = 0 # assumes non-negativity

    return y_new


def full_tca_workflow(config_filepath):
    """
    sequences the steps for tca of the spectral decomposition of the optic flow data

    Parameters
    ----------
    config_filepath (Path): path to the config file

    Returns
    -------

    """

    print(f'== Beginning Full TCA Workflow ==')
    tic_all = time.time()
    config = helpers.load_config(config_filepath)

<<<<<<< HEAD
    positions_convDR_absolute = helpers.load_nwb_ts(config_filepath,'Optic Flow', data_key)
    Sxx_allPixels_norm = helpers.load_nwb_ts(config_filepath, 'CQT','Sxx_allPixels_norm')
    Sxx_allPixels_normFactor = helpers.load_nwb_ts(config_filepath, 'CQT','Sxx_allPixels_normFactor')
    freqs_Sxx = helpers.load_data(config_filepath, 'path_freqs_Sxx')
=======
    # positions_convDR_absolute = helpers.load_nwb_ts(config_filepath,'Optic Flow', data_key)
    Sxx_allPixels_norm = helpers.load_nwb_ts(config_filepath, 'CQT','Sxx_allPixels_norm')
    # Sxx_allPixels_normFactor = helpers.load_nwb_ts(config_filepath, 'CQT','Sxx_allPixels_normFactor')
    # freqs_Sxx = helpers.load_data(config_filepath, 'path_freqs_Sxx')

    # print(f'{round(sys.getsizeof(Sxx_allPixels_norm)/1000000000,3)} GB')

>>>>>>> c1a2d286

    tic = time.time()
    factors_np = tca(config_filepath, Sxx_allPixels_norm[:,:,:,:])
    helpers.print_time('Decomposition completed', time.time() - tic)

    # factors_temporal = plot_factors_full(config_filepath, factors_np, freqs_Sxx, Sxx_allPixels_normFactor)
    # factors_xcorr = correlations(config_filepath, factors_np)

    # if config['tca_vid_display']:
    #     more_factors_videos(config_filepath, factors_np, positions_convDR_absolute)

    # factor_tsne(factors_temporal)

    factors_temporal_interp = interpolate_temporal_factor(factors_np[2] , config['numFrames_total'])

    helpers.create_nwb_group(config_filepath, 'TCA')
    save_factors(config_filepath, factors_np, factors_temporal_interp, 'frequential')
    # helpers.save_data(config_filepath, 'factors_np', factors_np)
    # helpers.save_data(config_filepath, 'factors_xcorr', factors_xcorr)
    # helpers.save_data(config_filepath, 'factors_temporal', factors_temporal)

    
    helpers.print_time('total elapsed time', time.time() - tic_all)
    print(f'== End Full TCA ==')<|MERGE_RESOLUTION|>--- conflicted
+++ resolved
@@ -396,11 +396,7 @@
         
     return factors_xcorr
 
-<<<<<<< HEAD
-def more_factors_videos(config_filepath, factors_toUse, positions_convDR_absolute, numFrames):
-=======
 def more_factors_videos(config_filepath, factors_toUse, positions_convDR_absolute, numFrames, dot_size):
->>>>>>> c1a2d286
     """
     creates videos of points colored by a variety of factors
 
@@ -627,7 +623,6 @@
     y_input: This should be the temporal factor matrix [N,M] where N: factors, M: time steps
     numFrames: This should be the number of frames from the original camera time series
     ----------
-<<<<<<< HEAD
 
     Returns
     ----------
@@ -644,24 +639,6 @@
 
     return y_new
 
-=======
->>>>>>> c1a2d286
-
-    Returns
-    ----------
-    y_new: This will be the interpolated y_input
-    ----------
-    """
-
-    x_old = np.linspace(0 , y_input.shape[0] , num=y_input.shape[0] , endpoint=True)
-    x_new = np.linspace(0 , y_input.shape[0] , num=numFrames, endpoint=True)
-
-    f_interp = scipy.interpolate.interp1d(x_old, y_input, kind='cubic',axis=0)
-    y_new = f_interp(x_new)
-    y_new[y_new <=0] = 0 # assumes non-negativity
-
-    return y_new
-
 
 def full_tca_workflow(config_filepath):
     """
@@ -680,12 +657,6 @@
     tic_all = time.time()
     config = helpers.load_config(config_filepath)
 
-<<<<<<< HEAD
-    positions_convDR_absolute = helpers.load_nwb_ts(config_filepath,'Optic Flow', data_key)
-    Sxx_allPixels_norm = helpers.load_nwb_ts(config_filepath, 'CQT','Sxx_allPixels_norm')
-    Sxx_allPixels_normFactor = helpers.load_nwb_ts(config_filepath, 'CQT','Sxx_allPixels_normFactor')
-    freqs_Sxx = helpers.load_data(config_filepath, 'path_freqs_Sxx')
-=======
     # positions_convDR_absolute = helpers.load_nwb_ts(config_filepath,'Optic Flow', data_key)
     Sxx_allPixels_norm = helpers.load_nwb_ts(config_filepath, 'CQT','Sxx_allPixels_norm')
     # Sxx_allPixels_normFactor = helpers.load_nwb_ts(config_filepath, 'CQT','Sxx_allPixels_normFactor')
@@ -693,7 +664,6 @@
 
     # print(f'{round(sys.getsizeof(Sxx_allPixels_norm)/1000000000,3)} GB')
 
->>>>>>> c1a2d286
 
     tic = time.time()
     factors_np = tca(config_filepath, Sxx_allPixels_norm[:,:,:,:])
